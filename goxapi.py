"""Mt.Gox API"""

#  Copyright (c) 2013 Bernd Kreuss <prof7bit@gmail.com>
#
#  This program is free software; you can redistribute it and/or modify
#  it under the terms of the GNU General Public License as published by
#  the Free Software Foundation; either version 3 of the License, or
#  (at your option) any later version.
#
#  This program is distributed in the hope that it will be useful,
#  but WITHOUT ANY WARRANTY; without even the implied warranty of
#  MERCHANTABILITY or FITNESS FOR A PARTICULAR PURPOSE.  See the
#  GNU General Public License for more details.
#
#  You should have received a copy of the GNU General Public License
#  along with this program; if not, write to the Free Software
#  Foundation, Inc., 51 Franklin Street, Fifth Floor, Boston,
#  MA 02110-1301, USA.

# pylint: disable=C0302,C0301,R0902,R0903,R0912,R0913,W0703

import sys
PY_VERSION = sys.version_info

if PY_VERSION < (2, 7):
    print("Sorry, minimal Python version is 2.7, you have: %d.%d"
        % (PY_VERSION.major, PY_VERSION.minor))
    sys.exit(1)

from ConfigParser import SafeConfigParser
import base64
import binascii
import contextlib
from Crypto.Cipher import AES
import getpass
import gzip
import hashlib
import hmac
import inspect
import io
import json
import logging
import Queue
import time
import traceback
import threading
from urllib2 import Request as URLRequest
from urllib2 import urlopen
from urllib import urlencode
import weakref
import websocket

input = raw_input # pylint: disable=W0622,C0103

FORCE_PROTOCOL = ""
FORCE_NO_FULLDEPTH = False
FORCE_NO_HISTORY = False
FORCE_HTTP_API = False

def int2str(value_int, currency):
    """return currency integer formatted as a string"""
    if currency == "BTC":
        return ("%16.8f" % (value_int / 100000000.0))
    if currency == "JPY":
        return ("%12.3f" % (value_int / 1000.0))
    else:
        return ("%12.5f" % (value_int / 100000.0))

def int2float(value_int, currency):
    """convert integer to float, determine the factor by currency name"""
    if currency == "BTC":
        return value_int / 100000000.0
    if currency == "JPY":
        return value_int / 1000.0
    else:
        return value_int / 100000.0

def float2int(value_float, currency):
    """convert float value to integer, determine the factor by currency name"""
    if currency == "BTC":
        return int(value_float * 100000000)
    if currency == "JPY":
        return int(value_float * 1000)
    else:
        return int(value_float * 100000)

def http_request(url):
    """request data from the HTTP API, returns a string"""
    request = URLRequest(url)
    request.add_header('Accept-encoding', 'gzip')
    data = ""
    with contextlib.closing(urlopen(request)) as response:
        if response.info().get('Content-Encoding') == 'gzip':
            with io.BytesIO(response.read()) as buf:
                with gzip.GzipFile(fileobj=buf) as unzipped:
                    data = unzipped.read()
        else:
            data = response.read()
    return data

def start_thread(thread_func):
    """start a new thread to execute the supplied function"""
    thread = threading.Thread(None, thread_func)
    thread.daemon = True
    thread.start()
    return thread

def pretty_format(something):
    """pretty-format a nested dict or list for debugging purposes.
    If it happens to be a valid json string then it will be parsed first"""
    try:
        return pretty_format(json.loads(something))
    except Exception:
        try:
            return json.dumps(something, indent=5)
        except Exception:
            return str(something)


# pylint: disable=R0904
class GoxConfig(SafeConfigParser):
    """return a config parser object with default values. If you need to run
    more Gox() objects at the same time you will also need to give each of them
    them a separate GoxConfig() object. For this reason it takes a filename
    in its constructor for the ini file, you can have separate configurations
    for separate Gox() instances"""

    _DEFAULTS = [["gox", "currency", "USD"]
                ,["gox", "use_ssl", "True"]
                ,["gox", "use_plain_old_websocket", "False"]
                ,["gox", "use_http_api", "False"]
                ,["gox", "load_fulldepth", "True"]
                ,["gox", "load_history", "True"]
                ,["gox", "history_timeframe", "15"]
                ,["gox", "secret_key", ""]
                ,["gox", "secret_secret", ""]
                ,["goxtool", "set_xterm_title", "True"]
                ]

    def __init__(self, filename):
        self.filename = filename
        SafeConfigParser.__init__(self)
        self.load()
        for (sect, opt, default) in self._DEFAULTS:
            self._default(sect, opt, default)

    def save(self):
        """save the config to the .ini file"""
        with open(self.filename, 'wb') as configfile:
            self.write(configfile)

    def load(self):
        """(re)load the onfig from the .ini file"""
        self.read(self.filename)

    def get_safe(self, sect, opt):
        """get value without throwing exception."""
        try:
            return self.get(sect, opt)

        # pylint: disable=W0702
        except:
            for (dsect, dopt, default) in self._DEFAULTS:
                if dsect == sect and dopt == opt:
                    self._default(sect, opt, default)
                    return default
            return ""

    def get_bool(self, sect, opt):
        """get boolean value from config"""
        return self.get_safe(sect, opt) == "True"

    def get_string(self, sect, opt):
        """get string value from config"""
        return self.get_safe(sect, opt)

    def get_int(self, sect, opt):
        """get int value from config"""
        vstr = self.get_safe(sect, opt)
        try:
            return int(vstr)
        except ValueError:
            return 0

    def _default(self, section, option, default):
        """create a default option if it does not yet exist"""
        if not self.has_section(section):
            self.add_section(section)
        if not self.has_option(section, option):
            self.set(section, option, default)
            self.save()

class Signal():
    """callback functions (so called slots) can be connected to a signal and
    will be called when the signal is called (Signal implements __call__).
    The slots receive two arguments: the sender of the signal and a custom
    data object. Two different threads won't be allowed to send signals at the
    same time application-wide, concurrent threads will have to wait until
    the lock is releaesed again. The lock allows recursive reentry of the same
    thread to avoid deadlocks when a slot wants to send a signal itself."""

    _lock = threading.RLock()
    signal_error = None

    def __init__(self):
        self._functions = weakref.WeakSet()
        self._methods = weakref.WeakKeyDictionary()

        # the Signal class itself has a static member signal_error where it
        # will send tracebacks of exceptions that might happen. Here we
        # initialize it if it does not exist already
        if not Signal.signal_error:
            Signal.signal_error = 1
            Signal.signal_error = Signal()

    def connect(self, slot):
        """connect a slot to this signal. The parameter slot can be a funtion
        that takes exactly 2 arguments or a method that takes self plus 2 more
        arguments, or it can even be even another signal. the first argument
        is a reference to the sender of the signal and the second argument is
        the payload. The payload can be anything, it totally depends on the
        sender and type of the signal."""
        if inspect.ismethod(slot):
            if slot.__self__ not in self._methods:
                self._methods[slot.__self__] = set()
            self._methods[slot.__self__].add(slot.__func__)
        else:
            self._functions.add(slot)

    def __call__(self, sender, data, error_signal_on_error=True):
        """dispatch signal to all connected slots. This is a synchronuos
        operation, It will not return before all slots have been called.
        Also only exactly one thread is allowed to emit signals at any time,
        all other threads that try to emit *any* signal anywhere in the
        application at the same time will be blocked until the lock is released
        again. The lock will allow recursive reentry of the seme thread, this
        means a slot can itself emit other signals before it returns (or
        signals can be directly connected to other signals) without problems.
        If a slot raises an exception a traceback will be sent to the static
        Signal.signal_error() or to logging.critical()"""
        with self._lock:
            sent = False
            errors = []
            for func in self._functions:
                try:
                    func(sender, data)
                    sent = True

                # pylint: disable=W0702
                except:
                    errors.append(traceback.format_exc())

            for obj, funcs in self._methods.items():
                for func in funcs:
                    try:
                        func(obj, sender, data)
                        sent = True

                    # pylint: disable=W0702
                    except:
                        errors.append(traceback.format_exc())

            for error in errors:
                if error_signal_on_error:
                    Signal.signal_error(self, (error), False)
                else:
                    logging.critical(error)

            return sent


class BaseObject():
    """This base class only exists because of the debug() method that is used
    in many of the goxtool objects to send debug output to the signal_debug."""

    def __init__(self):
        self.signal_debug = Signal()

    def debug(self, *args):
        """send a string composed of all *args to all slots who
        are connected to signal_debug or send it to the logger if
        nobody is connected"""
        msg = " ".join([str(x) for x in args])
        if not self.signal_debug(self, (msg)):
            logging.debug(msg)


class Timer(Signal):
    """a simple timer (used for stuff like keepalive)"""

    def __init__(self, interval):
        """create a new timer, interval is in seconds"""
        Signal.__init__(self)
        self._interval = interval
        self._timer = None
        self._start()

    def _fire(self):
        """fire the signal and restart it"""
        self.__call__(self, None)
        self._start()

    def _start(self):
        """start the timer"""
        self._timer = threading.Timer(self._interval, self._fire)
        self._timer.daemon = True
        self._timer.start()

    def cancel(self):
        """cancel the timer"""
        self._timer.cancel()


class Secret:
    """Manage the MtGox API secret. This class has methods to decrypt the
    entries in the ini file and it also provides a method to create these
    entries. The methods encrypt() and decrypt() will block and ask
    questions on the command line, they are called outside the curses
    environment (yes, its a quick and dirty hack but it works for now)."""

    S_OK            = 0
    S_FAIL          = 1
    S_NO_SECRET     = 2
    S_FAIL_FATAL    = 3

    def __init__(self, config):
        """initialize the instance"""
        self.config = config
        self.key = ""
        self.secret = ""

    def decrypt(self, password):
        """decrypt "secret_secret" from the ini file with the given password.
        This will return false if decryption did not seem to be successful.
        After this menthod succeeded the application can access the secret"""

        key = self.config.get_string("gox", "secret_key")
        sec = self.config.get_string("gox", "secret_secret")
        if sec == "" or key == "":
            return self.S_NO_SECRET

        # pylint: disable=E1101
        hashed_pass = hashlib.sha512(password.encode("utf-8")).digest()
        crypt_key = hashed_pass[:32]
        crypt_ini = hashed_pass[-16:]
        aes = AES.new(crypt_key, AES.MODE_OFB, crypt_ini)
        try:
            encrypted_secret = base64.b64decode(sec.strip().encode("ascii"))
            self.secret = aes.decrypt(encrypted_secret).strip()
            self.key = key.strip()
        except ValueError:
            return self.S_FAIL

        # now test if we now have something plausible
        try:
            print("testing secret...")
            # is it plain ascii? (if not this will raise exception)
            dummy = self.secret.decode("ascii")
            # can it be decoded? correct size afterwards?
            if len(base64.b64decode(self.secret)) != 64:
                raise Exception("decrypted secret has wrong size")

            print("testing key...")
            # key must be only hex digits and have the right size
            hex_key = self.key.replace("-", "").encode("ascii")
            if len(binascii.unhexlify(hex_key)) != 16:
                raise Exception("key has wrong size")

            print("ok :-)")
            return self.S_OK

        except Exception as exc:
            # this key and secret do not work :-(
            self.secret = ""
            self.key = ""
            print("### Error occurred while testing the decrypted secret:")
            print("    '%s'" % exc)
            print("    This does not seem to be a valid MtGox API secret")
            return self.S_FAIL

    def prompt_decrypt(self):
        """ask the user for password on the command line
        and then try to decrypt the secret."""
        if self.know_secret():
            return self.S_OK

        key = self.config.get_string("gox", "secret_key")
        sec = self.config.get_string("gox", "secret_secret")
        if sec == "" or key == "":
            return self.S_NO_SECRET

        password = getpass.getpass("enter passphrase for secret: ")
        result = self.decrypt(password)
        if result != self.S_OK:
            print("")
            print("secret could not be decrypted")
            answer = input("press any key to continue anyways " \
                + "(trading disabled) or 'q' to quit: ")
            if answer == "q":
                result = self.S_FAIL_FATAL
            else:
                result = self.S_NO_SECRET
        return result

    # pylint: disable=R0201
    def prompt_encrypt(self):
        """ask for key, secret and password on the command line,
        then encrypt the secret and store it in the ini file."""
        print("Please copy/paste key and secret from MtGox and")
        print("then provide a password to encrypt them.")
        print("")


        key =    input("             key: ").strip()
        secret = input("          secret: ").strip()
        while True:
            password1 = getpass.getpass("        password: ").strip()
            if password1 == "":
                print("aborting")
                return
            password2 = getpass.getpass("password (again): ").strip()
            if password1 != password2:
                print("you had a typo in the password. try again...")
            else:
                break

        # pylint: disable=E1101
        hashed_pass = hashlib.sha512(password1.encode("utf-8")).digest()
        crypt_key = hashed_pass[:32]
        crypt_ini = hashed_pass[-16:]
        aes = AES.new(crypt_key, AES.MODE_OFB, crypt_ini)

        # since the secret is a base64 string we can just just pad it with
        # spaces which can easily be stripped again after decryping
        print(len(secret))
        secret += " " * (16 - len(secret) % 16)
        print(len(secret))
        secret = base64.b64encode(aes.encrypt(secret)).decode("ascii")

        self.config.set("gox", "secret_key", key)
        self.config.set("gox", "secret_secret", secret)
        self.config.save()

        print("encrypted secret has been saved in %s" % self.config.filename)

    def know_secret(self):
        """do we know the secret key? The application must be able to work
        without secret and then just don't do any account related stuff"""
        return(self.secret != "") and (self.key != "")


class OHLCV():
    """represents a chart candle. tim is POSIX timestamp of open time,
    prices and volume are integers like in the other parts of the gox API"""

    def __init__(self, tim, opn, hig, low, cls, vol):
        self.tim = tim
        self.opn = opn
        self.hig = hig
        self.low = low
        self.cls = cls
        self.vol = vol

    def update(self, price, volume):
        """update high, low and close values and add to volume"""
        if price > self.hig:
            self.hig = price
        if price < self.low:
            self.low = price
        self.cls = price
        self.vol += volume


class History(BaseObject):
    """represents the trading history"""

    def __init__(self, gox, timeframe):
        BaseObject.__init__(self)

        self.signal_changed = Signal()

        self.gox = gox
        self.candles = []
        self.timeframe = timeframe

        gox.signal_trade.connect(self.slot_trade)
        gox.signal_fullhistory.connect(self.slot_fullhistory)

    def add_candle(self, candle):
        """add a new candle to the history"""
        self._add_candle(candle)
        self.signal_changed(self, (self.length()))

    def slot_trade(self, dummy_sender, data):
        """slot for gox.signal_trade"""
        (date, price, volume, dummy_typ, own) = data
        if not own:
            time_round = int(date / self.timeframe) * self.timeframe
            candle = self.last_candle()
            if candle:
                if candle.tim == time_round:
                    candle.update(price, volume)
                    self.signal_changed(self, (1))
                else:
                    self.debug("### opening new candle")
                    self.add_candle(OHLCV(
                        time_round, price, price, price, price, volume))
            else:
                self.add_candle(OHLCV(
                    time_round, price, price, price, price, volume))

    def _add_candle(self, candle):
        """add a new candle to the history but don't fire signal_changed"""
        self.candles.insert(0, candle)

    def slot_fullhistory(self, dummy_sender, data):
        """process the result of the fullhistory request"""
        (history) = data

        def get_time_round(date):
            """round timestamp to current candle timeframe"""
            return int(date / self.timeframe) * self.timeframe

        #remove existing recent candle(s) if any, we will create them fresh
        date_begin = get_time_round(int(history[0]["date"]))
        while len(self.candles) and self.candles[0].tim >= date_begin:
            self.candles.pop(0)

        new_candle = OHLCV(0, 0, 0, 0, 0, 0) #this is a dummy, not actually inserted
        count_added = 0
        for trade in history:
            date = int(trade["date"])
            price = int(trade["price_int"])
            volume = int(trade["amount_int"])
            time_round = get_time_round(date)
            if time_round > new_candle.tim:
                if new_candle.tim > 0:
                    self._add_candle(new_candle)
                    count_added += 1
                new_candle = OHLCV(
                    time_round, price, price, price, price, volume)
            new_candle.update(price, volume)

        # insert current (incomplete) candle
        self._add_candle(new_candle)
        count_added += 1
        self.debug("### got %d updated candle(s)" % count_added)
        self.signal_changed(self, (self.length()))

    def last_candle(self):
        """return the last (current) candle or None if empty"""
        if self.length() > 0:
            return self.candles[0]
        else:
            return None

    def length(self):
        """return the number of candles in the history"""
        return len(self.candles)


class BaseClient(BaseObject):
    """abstract base class for SocketIOClient and WebsocketClient"""

    SOCKETIO_HOST = "socketio.mtgox.com"
    WEBSOCKET_HOST = "websocket.mtgox.com"
    HTTP_HOST = "data.mtgox.com"

    _last_nonce = 0
    _nonce_lock = threading.Lock()

    def __init__(self, currency, secret, config):
        BaseObject.__init__(self)

        self.signal_recv        = Signal()
        self.signal_fulldepth   = Signal()
        self.signal_fullhistory = Signal()

        self._timer = Timer(60)
        self._timer.connect(self.slot_timer)

        self.currency = currency
        self.secret = secret
        self.config = config
        self.socket = None
        self.http_requests = Queue.Queue()

        self._recv_thread = None
        self._http_thread = None
        self._terminating = False
        self.connected = False
        self._time_last_received = 0
        self.history_last_candle = None

    def start(self):
        """start the client"""
        self._recv_thread = start_thread(self._recv_thread_func)
        self._http_thread = start_thread(self._http_thread_func)

    def stop(self):
        """stop the client"""
        self._terminating = True
        self._timer.cancel()
        if self.socket:
            self.debug("""closing socket""")
            self.socket.sock.close()
        #self._recv_thread.join()

    def _try_send_raw(self, raw_data):
        """send raw data to the websocket or disconnect and close"""
        if self.connected:
            try:
                self.socket.send(raw_data)
            except Exception as exc:
                self.debug(exc)
                self.connected = False
                self.socket.close()

    def send(self, json_str):
        """there exist 2 subtly different ways to send a string over a
        websocket. Each client class will override this send method"""
        raise NotImplementedError()

    def get_nonce(self):
        """produce a unique nonce that is guaranteed to be ever increasing"""
        with self._nonce_lock:
            nonce = int(time.time() * 1E6)
            if nonce <= self._last_nonce:
                nonce = self._last_nonce + 1
            self._last_nonce = nonce
            return nonce

    def request_fulldepth(self):
        """start the fulldepth thread"""

        def fulldepth_thread():
            """request the full market depth, initialize the order book
            and then terminate. This is called in a separate thread after
            the streaming API has been connected."""
            self.debug("requesting initial full depth")
            fulldepth = http_request("https://" +  self.HTTP_HOST \
                + "/api/2/BTC" + self.currency + "/money/depth/full")
            self.signal_fulldepth(self, (json.loads(fulldepth)))

        start_thread(fulldepth_thread)

    def request_history(self):
        """request trading history"""

        # Gox() will have set this field to the timestamp of the last
        # known candle, so we only request data since this time
        since = self.history_last_candle

        def history_thread():
            """request trading history"""

            # 1308503626, 218868 <-- last small transacion ID
            # 1309108565, 1309108565842636 <-- first big transaction ID

            if since:
                querystring = "?since=" + str(since * 1000000)
            else:
                querystring = ""

            self.debug("requesting history")
            json_hist = http_request("https://" +  self.HTTP_HOST \
                + "/api/2/BTC" + self.currency + "/money/trades"
                + querystring)
            history = json.loads(json_hist)
            if history["result"] == "success":
                self.signal_fullhistory(self, history["data"])

        start_thread(history_thread)

    def _recv_thread_func(self):
        """this will be executed as the main receiving thread, each type of
        client (websocket or socketio) will implement its own"""
        raise NotImplementedError()

    def channel_subscribe(self):
        """subscribe to the needed channels and alo initiate the
        download of the initial full market depth"""

        self.send(json.dumps({"op":"mtgox.subscribe", "type":"depth"}))
        self.send(json.dumps({"op":"mtgox.subscribe", "type":"trades"}))
        self.send(json.dumps({"op":"mtgox.subscribe", "type":"ticker"}))
        self.send(json.dumps({"op":"mtgox.subscribe", "type":"lag"}))

        if FORCE_HTTP_API or self.config.get_bool("gox", "use_http_api"):
            self.enqueue_http_request("money/orders", {}, "orders")
            self.enqueue_http_request("money/idkey", {}, "idkey")
            self.enqueue_http_request("money/info", {}, "info")
        else:
            self.send_signed_call("private/orders", {}, "orders")
            self.send_signed_call("private/idkey", {}, "idkey")
            self.send_signed_call("private/info", {}, "info")

        if self.config.get_bool("gox", "load_fulldepth"):
            if not FORCE_NO_FULLDEPTH:
                self.request_fulldepth()

        if self.config.get_bool("gox", "load_history"):
            if not FORCE_NO_HISTORY:
                self.request_history()

    def _http_thread_func(self):
        """send queued http requests to the http API (only used when
        http api is forced, normally this is much slower)"""
        while not self._terminating:
            (api_endpoint, params, reqid) = self.http_requests.get(True)
            try:
                answer = self.http_signed_call(api_endpoint, params)
                if answer["result"] == "success":
                    # the fiollowing will reformat the answer in such a way
                    # that we can pass it directly to signal_recv()
                    # as if it had come directly from the websocket
                    ret = {"op": "result", "id": reqid, "result": answer["data"]}
                    self.signal_recv(self, (json.dumps(ret)))
                else:
                    self.debug("### error:", answer, reqid)
                    #self.enqueue_http_request((api_endpoint, params, reqid))

            except Exception as exc:
                self.debug("### error:", exc, api_endpoint, params, reqid)
                self.enqueue_http_request(api_endpoint, params, reqid)

            self.http_requests.task_done()

    def enqueue_http_request(self, api_endpoint, params, reqid):
        """enqueue a request for sending to the HTTP API, returns
        immediately, behaves exactly like sending it over the websocket."""
        if self.secret and self.secret.know_secret():
            self.http_requests.put((api_endpoint, params, reqid))

    def http_signed_call(self, api_endpoint, params):
        """send a signed request to the HTTP API V2"""
        if (not self.secret) or (not self.secret.know_secret()):
            self.debug("### don't know secret, cannot call %s" % api_endpoint)
            return

        key = self.secret.key
        sec = self.secret.secret

        params["nonce"] = self.get_nonce()
        post = urlencode(params)
        prefix = api_endpoint + chr(0)
        # pylint: disable=E1101
        sign = hmac.new(base64.b64decode(sec), prefix + post, hashlib.sha512).digest()

        headers = {
            'User-Agent': 'goxtool.py',
            'Rest-Key': key,
            'Rest-Sign': base64.b64encode(sign)
        }

        url = "https://" + self.HTTP_HOST + "/api/2/" + api_endpoint
        self.debug("### (http) calling %s" % url)
        req = URLRequest(url, post, headers)
        with contextlib.closing(urlopen(req, post)) as res:
            return json.load(res)


    def send_signed_call(self, api_endpoint, params, reqid):
        """send a signed (authenticated) API call over the socket.io.
        This method will only succeed if the secret key is available,
        otherwise it will just log a warning and do nothing."""
        if (not self.secret) or (not self.secret.know_secret()):
            self.debug("### don't know secret, cannot call %s" % api_endpoint)
            return

        key = self.secret.key
        sec = self.secret.secret

        nonce = self.get_nonce()

        call = json.dumps({
            "id"       : reqid,
            "call"     : api_endpoint,
            "nonce"    : nonce,
            "params"   : params,
            "currency" : self.currency,
            "item"     : "BTC"
        })

        # pylint: disable=E1101
        sign = hmac.new(base64.b64decode(sec), call, hashlib.sha512).digest()
        signedcall = key.replace("-", "").decode("hex") + sign + call

        self.debug("### (socket) calling %s" % api_endpoint)
        self.send(json.dumps({
            "op"      : "call",
            "call"    : base64.b64encode(signedcall),
            "id"      : reqid,
            "context" : "mtgox.com"
        }))

    def send_order_add(self, typ, price, volume):
        """send an order"""
        reqid = "order_add:%s:%d:%d" % (typ, price, volume)
        if price > 0:
            params = {"type": typ, "price_int": price, "amount_int": volume}
        else:
            params = {"type": typ, "amount_int": volume}

        if FORCE_HTTP_API or self.config.get_bool("gox", "use_http_api"):
            api = "BTC%s/money/order/add" % self.currency
            self.enqueue_http_request(api, params, reqid)
        else:
            api = "order/add"
            self.send_signed_call(api, params, reqid)

    def send_order_cancel(self, oid):
        """cancel an order"""
        params = {"oid": oid}
        reqid = "order_cancel:%s" % oid
        if FORCE_HTTP_API or self.config.get_bool("gox", "use_http_api"):
            api = "money/order/cancel"
            self.enqueue_http_request(api, params, reqid)
        else:
            api = "order/cancel"
            self.send_signed_call(api, params, reqid)

    def slot_timer(self, _sender, _data):
        """check timeout (last received, dead socket?)"""
        if self.connected:
            if time.time() - self._time_last_received > 60:
                self.debug("did not receive anything for a long time, disconnecting.")
                self.socket.close()
                self.connected = False


class WebsocketClient(BaseClient):
    """this implements a connection to MtGox through the older (but faster)
    websocket protocol. Unfortuntely its just as unreliable as the socket.io."""

    def __init__(self, currency, secret, config):
        BaseClient.__init__(self, currency, secret, config)

    def _recv_thread_func(self):
        """connect to the webocket and tart receiving inan infinite loop.
        Try to reconnect whenever connection is lost. Each received json
        string will be dispatched with a signal_recv signal"""
        reconnect_time = 1
        use_ssl = self.config.get_bool("gox", "use_ssl")
        wsp = {True: "wss://", False: "ws://"}[use_ssl]
        while not self._terminating:  #loop 0 (connect, reconnect)
            try:
                ws_url = wsp + self.WEBSOCKET_HOST \
                    + "/mtgox?Currency=" + self.currency

                self.debug("trying plain old Websocket: %s ... " % ws_url)

                self.socket = websocket.WebSocket()
                self.socket.connect(ws_url)
                self._time_last_received = time.time()
                self.connected = True
                self.debug("connected, subscribing needed channels")
                self.channel_subscribe()

                self.debug("waiting for data...")
                while not self._terminating: #loop1 (read messages)
                    str_json = self.socket.recv()
                    self._time_last_received = time.time()
                    if str_json[0] == "{":
                        self.signal_recv(self, (str_json))

            except Exception as exc:
                self.connected = False
                if not self._terminating:
                    self.debug(exc.__class__.__name__, exc,
                        "reconnecting in %i seconds..." % reconnect_time)
                    if self.socket:
                        self.socket.close()
                    time.sleep(reconnect_time)

    def send(self, json_str):
        """send the json encoded string over the websocket"""
        self._try_send_raw(json_str)


class SocketIO(websocket.WebSocket):
    """This is the WebSocket() class with added Super Cow Powers. It has a
    different connect method so that it can connect to socket.io. It will do
    the initial HTTP request with keep-alive and then use that same socket
    to upgrade to websocket"""
    def __init__(self, get_mask_key = None):
        websocket.WebSocket.__init__(self, get_mask_key)

    def connect(self, url, **options):
        """connect to socketio and then upgrade to websocket transport. Example:
        connect('wss://websocket.mtgox.com/socket.io/1', query='Currency=EUR')"""

        def read_block(sock):
            """read from the socket until empty line, return list of lines"""
            lines = []
            line = ""
            while True:
                res = sock.recv(1)
                line += res
                if res == "":
                    return None
                if res == "\n":
                    line = line.strip()
                    if line == "":
                        return lines
                    lines.append(line)
                    line = ""

        # pylint: disable=W0212
        hostname, port, resource, is_secure = websocket._parse_url(url)
        self.sock.connect((hostname, port))
        if is_secure:
            self.io_sock = websocket._SSLSocketWrapper(self.sock)

        path_a = resource
        if "query" in options:
            path_a += "?" + options["query"]
        self.io_sock.send("GET %s HTTP/1.1\r\n" % path_a)
        self.io_sock.send("Host: %s:%d\r\n" % (hostname, port))
        self.io_sock.send("User-Agent: goxtool.py\r\n")
        self.io_sock.send("Accept: text/plain\r\n")
        self.io_sock.send("Connection: keep-alive\r\n")
        self.io_sock.send("\r\n")

        headers = read_block(self.io_sock)
        if not headers:
            raise IOError("disconnected while reading headers")
        if not "200" in headers[0]:
            raise IOError("wrong answer: %s" % headers[0])
        result = read_block(self.io_sock)
        if not result:
            raise IOError("disconnected while reading socketio session ID")
        if len(result) != 3:
            raise IOError("invalid response from socket.io server")

        ws_id = result[1].split(":")[0]
        resource += "/websocket/" + ws_id
        if "query" in options:
            resource += "?" + options["query"]

        self._handshake(hostname, port, resource, **options)


class SocketIOClient(BaseClient):
    """this implements a connection to MtGox using the new socketIO protocol.
    This should replace the older plain websocket API"""

    def __init__(self, currency, secret, config):
        BaseClient.__init__(self, currency, secret, config)
        self.hostname = self.SOCKETIO_HOST
        self._timer.connect(self.slot_keepalive_timer)

    def _recv_thread_func(self):
        """this is the main thread that is running all the time. It will
        connect and then read (blocking) on the socket in an infinite
        loop. SocketIO messages ('2::', etc.) are handled here immediately
        and all received json strings are dispathed with signal_recv."""
        use_ssl = self.config.get_bool("gox", "use_ssl")
        wsp = {True: "wss://", False: "ws://"}[use_ssl]
        while not self._terminating: #loop 0 (connect, reconnect)
            try:
                self.debug("trying Socket.IO: %s ..." % self.hostname)

                self.socket = SocketIO()
                self.socket.connect(wsp + self.hostname + "/socket.io/1",
                    query="Currency=" + self.currency)

                self._time_last_received = time.time()
                self.connected = True
                self.debug("connected")
                self.socket.send("1::/mtgox")

                self.debug(self.socket.recv())
                self.debug(self.socket.recv())

                self.debug("subscribing to channels")
                self.channel_subscribe()

                self.debug("waiting for data...")
                while not self._terminating: #loop1 (read messages)
                    msg = self.socket.recv()
                    self._time_last_received = time.time()
                    if msg == "2::":
                        self.debug("### ping -> pong")
                        self.socket.send("2::")
                        continue
                    prefix = msg[:10]
                    if prefix == "4::/mtgox:":
                        str_json = msg[10:]
                        if str_json[0] == "{":
                            self.signal_recv(self, (str_json))

            except Exception as exc:
                self.connected = False
                if not self._terminating:
                    self.debug(exc.__class__.__name__, exc, \
                        "reconnecting in 5 seconds...")
                    if self.socket:
                        self.socket.close()
                    time.sleep(5)

    def send(self, json_str):
        """send a string to the websocket. This method will prepend it
        with the 1::/mtgox: that is needed for the socket.io protocol
        (as opposed to plain websockts) and the underlying websocket
        will then do the needed framing on top of that."""
        self._try_send_raw("4::/mtgox:" + json_str)

    def slot_keepalive_timer(self, _sender, _data):
        """send a keepalive, just to make sure our socket is not dead"""
        if self.connected:
            self.debug("sending keepalive")
            self._try_send_raw("2::")


# pylint: disable=R0902
class Gox(BaseObject):
    """represents the API of the MtGox exchange. An Instance of this
    class will connect to the streaming socket.io API, receive live
    events, it will emit signals you can hook into for all events,
    it has methods to buy and sell"""

    def __init__(self, secret, config):
        """initialize the gox API but do not yet connect to it."""
        BaseObject.__init__(self)

        self.signal_depth           = Signal()
        self.signal_trade           = Signal()
        self.signal_ticker          = Signal()
        self.signal_fulldepth       = Signal()
        self.signal_fullhistory     = Signal()
        self.signal_wallet          = Signal()
        self.signal_userorder       = Signal()
        self.signal_orderlag        = Signal()

        # the following are not fired by gox itself but by the
        # application controlling it to pass some of its events
        self.signal_keypress        = Signal()
        self.signal_strategy_unload = Signal()

        self._idkey      = ""
        self.wallet = {}
        self.order_lag = 0
        self.last_tid = 0
        self.count_submitted = 0  # number of submitted orders not yet acked

        self.config = config
        self.currency = config.get("gox", "currency", "USD")

        Signal.signal_error.connect(self.signal_debug)

        timeframe = 60 * config.get_int("gox", "history_timeframe")
        if not timeframe:
            timeframe = 60 * 15
        self.history = History(self, timeframe)
        self.history.signal_debug.connect(self.signal_debug)

        self.orderbook = OrderBook(self)
        self.orderbook.signal_debug.connect(self.signal_debug)

        use_websocket = self.config.get_bool("gox", "use_plain_old_websocket")
        if "socketio" in FORCE_PROTOCOL:
            use_websocket = False
        if FORCE_PROTOCOL == "websocket":
            use_websocket = True
        if use_websocket:
            self.client = WebsocketClient(self.currency, secret, config)
        else:
            self.client = SocketIOClient(self.currency, secret, config)

        self.client.signal_debug.connect(self.signal_debug)
        self.client.signal_recv.connect(self.slot_recv)
        self.client.signal_fulldepth.connect(self.signal_fulldepth)
        self.client.signal_fullhistory.connect(self.signal_fullhistory)

        self.timer_poll = Timer(120)
        self.timer_poll.connect(self.slot_poll)

        self.history.signal_changed.connect(self.slot_history_changed)

    def start(self):
        """connect to MtGox and start receiving events."""
        self.debug("starting gox streaming API, currency=" + self.currency)
        self.client.start()

    def stop(self):
        """shutdown the client"""
        self.debug("shutdown...")
        self.client.stop()

    def order(self, typ, price, volume):
        """place pending order. If price=0 then it will be filled at market"""
        self.count_submitted += 1
        self.client.send_order_add(typ, price, volume)

    def buy(self, price, volume):
        """new buy order, if price=0 then buy at market"""
        self.order("bid", price, volume)

    def sell(self, price, volume):
        """new sell order, if price=0 then sell at market"""
        self.order("ask", price, volume)

    def cancel(self, oid):
        """cancel order"""
        self.client.send_order_cancel(oid)

    def cancel_by_price(self, price):
        """cancel all orders at price"""
        for i in reversed(range(len(self.orderbook.owns))):
            order = self.orderbook.owns[i]
            if order.price == price:
                if order.oid != "":
                    self.cancel(order.oid)

    def cancel_by_type(self, typ=None):
        """cancel all orders of type (or all orders if type=None)"""
        for i in reversed(range(len(self.orderbook.owns))):
            order = self.orderbook.owns[i]
            if typ == None or typ == order.typ:
                if order.oid != "":
                    self.cancel(order.oid)

    def slot_recv(self, dummy_sender, data):
        """Slot for signal_recv, handle new incoming JSON message. Decode the
        JSON string into a Python object and dispatch it to the method that
        can handle it."""
        (str_json) = data
        handler = None
        msg = json.loads(str_json)
        if "op" in msg:
            try:
                msg_op = msg["op"]
                handler = getattr(self, "_on_op_" + msg_op)

            except AttributeError:
                self.debug("slot_recv() ignoring: op=%s" % msg_op)
        else:
            self.debug("slot_recv() ignoring:", msg)

        if handler:
            handler(msg)

    def slot_poll(self, _sender, _data):
        """poll stuff from http in regular intervals, not yet implemented"""
        if self.client.secret and self.client.secret.know_secret():
            # poll recent own trades
            # fixme: how do i do this, whats the api for this?
            pass

    def slot_history_changed(self, _sender, _data):
        """this is a small optimzation, if we tell the client the time
        of the last known candle then it won't fetch full history next time"""
        last_candle = self.history.last_candle()
        if last_candle:
            self.client.history_last_candle = last_candle.tim

    def _on_op_error(self, msg):
        """handle error mesages (op:error)"""
        self.debug("_on_op_error()", msg)

    def _on_op_subscribe(self, msg):
        """handle subscribe messages (op:subscribe)"""
        self.debug("subscribed channel", msg["channel"])

    def _on_op_result(self, msg):
        """handle result of authenticated API call (op:result, id:xxxxxx)"""
        result = msg["result"]
        reqid = msg["id"]

        if reqid == "idkey":
            self.debug("### got key, subscribing to account messages")
            self._idkey = result
            self.client.send(json.dumps({"op":"mtgox.subscribe", "key":result}))

        elif reqid == "orders":
            self.debug("### got own order list")
            self.count_submitted = 0
            self.orderbook.init_own(result)
            self.debug("### have %d own orders for BTC/%s" %
                (len(self.orderbook.owns), self.currency))

        elif reqid == "info":
            self.debug("### got account info")
            gox_wallet = result["Wallets"]
            self.wallet = {}
            for currency in gox_wallet:
                self.wallet[currency] = int(
                    gox_wallet[currency]["Balance"]["value_int"])
            self.signal_wallet(self, ())

        elif reqid == "order_lag":
            lag_usec = result["lag"]
            lag_text = result["lag_text"]
            self.debug("### got order lag: %s" % lag_text)
            self.order_lag = lag_usec
            self.signal_orderlag(self, (lag_usec, lag_text))

        elif "order_add:" in reqid:
            # order/add has been acked and we got an oid, now we can already
            # insert a pending order into the owns list (it will be pending
            # for a while when the server is busy but the most important thing
            # is that we have the order-id already).
            parts = reqid.split(":")
            typ = parts[1]
            price = int(parts[2])
            volume = int(parts[3])
            oid = result
            self.debug("### got ack for order/add:", typ, price, volume, oid)
            self.orderbook.add_own(Order(price, volume, typ, oid, "pending"))
            self.count_submitted -= 1

        elif "order_cancel:" in reqid:
            # cancel request has been acked but we won't remove it from our
            # own list now because it is still active on the server.
            # do nothing now, let things happen in the user_order message
            parts = reqid.split(":")
            oid = parts[1]
            self.debug("### got ack for order/cancel:", oid)

        else:
            self.debug("_on_op_result() ignoring:", msg)

    def _on_op_private(self, msg):
        """handle op=private messages, these are the messages of the channels
        we subscribed (trade, depth, ticker) and also the per-account messages
        (user_order, wallet, own trades, etc)"""
        private = msg["private"]
        handler = None
        try:
            handler = getattr(self, "_on_op_private_" + private)
        except AttributeError:
            self.debug("_on_op_private() ignoring: private=%s" % private)
            self.debug(pretty_format(msg))

        if handler:
            handler(msg)

    def _on_op_private_ticker(self, msg):
        """handle incoming ticker message (op=private, private=ticker)"""
        msg = msg["ticker"]
        if msg["sell"]["currency"] != self.currency:
            return
        ask = int(msg["sell"]["value_int"])
        bid = int(msg["buy"]["value_int"])

        self.debug(" tick:  bid:", int2str(bid, self.currency),
            "ask:", int2str(ask, self.currency))
        self.signal_ticker(self, (bid, ask))

    def _on_op_private_depth(self, msg):
        """handle incoming depth message (op=private, private=depth)"""
        msg = msg["depth"]
        if msg["currency"] != self.currency:
            return
        type_str = msg["type_str"]
        price = int(msg["price_int"])
        volume = int(msg["volume_int"])
        total_volume = int(msg["total_volume_int"])

<<<<<<< HEAD
        # self.debug(
        #     "depth: ", type_str+":", int2str(price, self.currency),
        #     "vol:", int2str(volume, "BTC"),
        #     "now:", int2str(total_volume, "BTC"))
=======
        self.debug(
            "depth: ", type_str+":", int2str(price, self.currency),
            "vol:", int2str(volume, "BTC"),
            "total vol:", int2str(total_volume, "BTC"))
>>>>>>> a4e20d5a
        self.signal_depth(self, (type_str, price, volume, total_volume))

    def _on_op_private_trade(self, msg):
        """handle incoming trade mesage (op=private, private=trade)"""
        if msg["trade"]["price_currency"] != self.currency:
            return
        if msg["channel"] == "dbf1dee9-4f2e-4a08-8cb7-748919a71b21":
            own = False
        else:
            own = True
        date = int(msg["trade"]["date"])
        price = int(msg["trade"]["price_int"])
        volume = int(msg["trade"]["amount_int"])
        typ = msg["trade"]["trade_type"]

        self.debug(
            "trade:      ", int2str(price, self.currency),
            "vol:", int2str(volume, "BTC"),
            "type:", typ
        )
        self.signal_trade(self, (date, price, volume, typ, own))

    def _on_op_private_user_order(self, msg):
        """handle incoming user_order message (op=private, private=user_order)"""
        order = msg["user_order"]
        oid = order["oid"]
        if "price" in order:
            if order["currency"] == self.currency:
                price = int(order["price"]["value_int"])
                volume = int(order["amount"]["value_int"])
                typ = order["type"]
                status = order["status"]
                self.signal_userorder(self,
                    (price, volume, typ, oid, status))

        else: # removed (filled or canceled)
            self.signal_userorder(self, (0, 0, "", oid, "removed"))

    def _on_op_private_wallet(self, msg):
        """handle incoming wallet message (op=private, private=wallet)"""
        balance = msg["wallet"]["balance"]
        currency = balance["currency"]
        total = int(balance["value_int"])
        self.wallet[currency] = total
        self.signal_wallet(self, None)

    def _on_op_private_lag(self, msg):
        """handle the lag message"""
        self.order_lag = int(msg["lag"]["age"])
        if self.order_lag < 60000000:
            text = "%0.3f s" % (int(self.order_lag / 1000) / 1000.0)
        else:
            text = "%d s" % (int(self.order_lag / 1000000))
        self.signal_orderlag(self, (self.order_lag, text))

    def _on_op_remark(self, msg):
        """handler for op=remark messages"""

        if "success" in msg and not msg["success"]:
            if msg["message"] == "Invalid call":
                self._on_invalid_call(msg)
                return

        # we should log this, helps with debugging
        self.debug(msg)

    def _on_invalid_call(self, msg):
        """this comes as an op=remark message and is a strange mystery"""
        # Workaround: Maybe a bug in their server software,
        # I don't know whats missing. Its all poorly documented :-(
        # Sometimes some API calls fail the first time for no reason,
        # if this happens just send them again. This happens only
        # somtimes (10%) and sending them again will eventually succeed.

        if msg["id"] == "idkey":
            self.debug("### resending private/idkey")
            self.client.send_signed_call(
                "private/idkey", {}, "idkey")

        elif msg["id"] == "info":
            self.debug("### resending private/info")
            self.client.send_signed_call(
                "private/info", {}, "info")

        elif msg["id"] == "orders":
            self.debug("### resending private/orders")
            self.client.send_signed_call(
                "private/orders", {}, "orders")

        elif "order_add:" in msg["id"]:
            parts = msg["id"].split(":")
            typ = parts[1]
            price = int(parts[2])
            volume = int(parts[3])
            self.debug("### resending failed", msg["id"])
            self.client.send_order_add(typ, price, volume)

        elif "order_cancel:" in msg["id"]:
            parts = msg["id"].split(":")
            oid = parts[1]
            self.debug("### resending failed", msg["id"])
            self.client.send_order_cancel(oid)

        else:
            self.debug("_on_invalid_call() ignoring:", msg)


class Order:
    """represents an order in the orderbook"""

    def __init__(self, price, volume, typ, oid="", status=""):
        """initialize a new order object"""
        self.price = price
        self.volume = volume
        self.typ = typ
        self.oid = oid
        self.status = status


class OrderBook(BaseObject):
    """represents the orderbook. Each Gox instance has one
    instance of OrderBook to maintain the open orders. This also
    maintains a list of own orders belonging to this account"""

    def __init__(self, gox):
        """create a new empty orderbook and associate it with its
        Gox instance"""
        BaseObject.__init__(self)
        self.gox = gox

        self.signal_changed = Signal()
        self.signal_owns_changed = Signal()

        gox.signal_ticker.connect(self.slot_ticker)
        gox.signal_depth.connect(self.slot_depth)
        gox.signal_trade.connect(self.slot_trade)
        gox.signal_userorder.connect(self.slot_user_order)
        gox.signal_fulldepth.connect(self.slot_fulldepth)

        self.bids = [] # list of Order(), lowest ask first
        self.asks = [] # list of Order(), highest bid first
        self.owns = [] # list of Order(), unordered list

        self.bid = 0
        self.ask = 0
        self.total_bid = 0
        self.total_ask = 0

    def slot_ticker(self, dummy_sender, data):
        """Slot for signal_ticker, incoming ticker message"""
        (bid, ask) = data
        self.bid = bid
        self.ask = ask
        self._repair_crossed_asks(ask)
        self._repair_crossed_bids(bid)
        self.signal_changed(self, None)

    def slot_depth(self, dummy_sender, data):
        """Slot for signal_depth, process incoming depth message"""
        (typ, price, _voldiff, total_vol) = data
        toa, tob = self.total_ask, self.total_bid
        if typ == "ask":
            self._update_asks(price, total_vol)
        if typ == "bid":
            self._update_bids(price, total_vol)

        if (toa, tob) != (self.total_ask, self.total_bid):
            self.signal_changed(self, None)

    def slot_trade(self, dummy_sender, data):
        """Slot for signal_trade event, process incoming trade messages.
        For trades that also affect own orders this will be called twice:
        once during the normal public trade message, affecting the public
        bids and asks and then another time with own=True to update our
        own orders list"""
        (dummy_date, price, volume, typ, own) = data
        if own:
            self.debug("own order was filled")
            # nothing special to do here, there will also be
            # separate user_order messages to update my owns list

        else:
            voldiff = -volume
            if typ == "bid":  # tryde_type=bid means an ask order was filled
                self._repair_crossed_asks(price)
                if len(self.asks):
                    if self.asks[0].price == price:
                        self.asks[0].volume -= volume
                        if self.asks[0].volume <= 0:
                            voldiff -= self.asks[0].volume
                            self.asks.pop(0)
                            self._update_total_ask(voldiff)
                if len(self.asks):
                    self.ask = self.asks[0].price

            if typ == "ask":  # trade_type=ask means a bid order was filled
                self._repair_crossed_bids(price)
                if len(self.bids):
                    if self.bids[0].price == price:
                        self.bids[0].volume -= volume
                        if self.bids[0].volume <= 0:
                            voldiff -= self.bids[0].volume
                            self.bids.pop(0)
                            self._update_total_bid(voldiff, price)
                if len(self.bids):
                    self.bid = self.bids[0].price

        self.signal_changed(self, None)

    def slot_user_order(self, dummy_sender, data):
        """Slot for signal_userorder, process incoming user_order mesage"""
        (price, volume, typ, oid, status) = data
        if status == "removed":
            for i in range(len(self.owns)):
                if self.owns[i].oid == oid:
                    order = self.owns[i]
                    self.debug(
                        "### removing order %s " % oid,
                        "price:", int2str(order.price, self.gox.currency),
                        "type:", order.typ)
                    self.owns.pop(i)
                    break
        else:
            found = False
            for order in self.owns:
                if order.oid == oid:
                    found = True
                    self.debug(
                        "### updating order %s " % oid,
                        "volume:", int2str(volume, "BTC"),
                        "status:", status)
                    order.volume = volume
                    order.status = status
                    break

            if not found:
                self.debug(
                    "### adding order %s " % oid,
                    "volume:", int2str(volume, "BTC"),
                    "status:", status)
                self.owns.append(Order(price, volume, typ, oid, status))

        self.signal_changed(self, None)
        self.signal_owns_changed(self, None)

    def slot_fulldepth(self, dummy_sender, data):
        """Slot for signal_fulldepth, process received fulldepth data.
        This will clear the book and then re-initialize it from scratch."""
        (depth) = data
        self.debug("### got full depth: updating orderbook...")
        self.bids = []
        self.asks = []
        self.total_ask = 0
        self.total_bid = 0
        if "error" in depth:
            self.debug("### ", depth["error"])
            return
        for order in depth["data"]["asks"]:
            price = int(order["price_int"])
            volume = int(order["amount_int"])
            self._update_total_ask(volume)
            self.asks.append(Order(price, volume, "ask"))
        for order in depth["data"]["bids"]:
            price = int(order["price_int"])
            volume = int(order["amount_int"])
            self._update_total_bid(volume, price)
            self.bids.insert(0, Order(price, volume, "bid"))

        self.bid = self.bids[0].price
        self.ask = self.asks[0].price
        self.signal_changed(self, None)

    def _repair_crossed_bids(self, bid):
        """remove all bids that are higher that official current bid value,
        this should actually never be necessary if their feed would not
        eat depth- and trade-messages occaionally :-("""
        while len(self.bids) and self.bids[0].price > bid:
            price = self.bids[0].price
            volume = self.bids[0].volume
            self._update_total_bid(-volume, price)
            self.bids.pop(0)

    def _repair_crossed_asks(self, ask):
        """remove all asks that are lower that official current ask value,
        this should actually never be necessary if their feed would not
        eat depth- and trade-messages occaionally :-("""
        while len(self.asks) and self.asks[0].price < ask:
            volume = self.asks[0].volume
            self._update_total_ask(-volume)
            self.asks.pop(0)

    def _update_asks(self, price, total_vol):
        """update volume at this price level, remove entire level
        if empty after update, add new level if needed."""
        for i in range(len(self.asks)):
            level = self.asks[i]
            if level.price == price:
                # update existing level
                voldiff = total_vol - level.volume
                if total_vol == 0:
                    self.asks.pop(i)
                else:
                    level.volume = total_vol
                self._update_total_ask(voldiff)
                return
            if level.price > price and total_vol > 0:
                # insert before here and return
                lnew = Order(price, total_vol, "ask")
                self.asks.insert(i, lnew)
                self._update_total_ask(total_vol)
                return

        # still here? -> end of list or empty list.
        if total_vol > 0:
            lnew = Order(price, total_vol, "ask")
            self.asks.append(lnew)
            self._update_total_ask(total_vol)

    def _update_bids(self, price, total_vol):
        """update volume at this price level, remove entire level
        if empty after update, add new level if needed."""
        for i in range(len(self.bids)):
            level = self.bids[i]
            if level.price == price:
                # update existing level
                voldiff = total_vol - level.volume
                if total_vol == 0:
                    self.bids.pop(i)
                else:
                    level.volume = total_vol
                self._update_total_bid(voldiff, price)
                return
            if level.price < price and total_vol > 0:
                # insert before here and return
                lnew = Order(price, total_vol, "ask")
                self.bids.insert(i, lnew)
                self._update_total_bid(total_vol, price)
                return

        # still here? -> end of list or empty list.
        if total_vol > 0:
            lnew = Order(price, total_vol, "ask")
            self.bids.append(lnew)
            self._update_total_bid(total_vol, price)

    def _update_total_ask(self, volume):
        """update total BTC on the ask side"""
        self.total_ask += int2float(volume, "BTC")

    def _update_total_bid(self, volume, price):
        """update total fiat on the bid side"""
        self.total_bid += int2float(volume, "BTC") * int2float(price, self.gox.currency)

    def get_own_volume_at(self, price):
        """returns the sum of the volume of own orders at a given price"""
        volume = 0
        for order in self.owns:
            if order.price == price:
                volume += order.volume
        return volume

    def have_own_oid(self, oid):
        """do we have an own order with this oid in our list already?"""
        for order in self.owns:
            if order.oid == oid:
                return True
        return False

    def init_own(self, own_orders):
        """called by gox when the initial order list is downloaded,
        this will happen after connect or reconnect"""
        self.owns = []
        for order in own_orders:
            if order["currency"] == self.gox.currency:
                self._add_own(Order(
                    int(order["price"]["value_int"]),
                    int(order["amount"]["value_int"]),
                    order["type"],
                    order["oid"],
                    order["status"]
                ))

        self.signal_changed(self, None)
        self.signal_owns_changed(self, None)

    def add_own(self, order):
        """called by gox when a new order has been acked
        after it has been submitted. This is a separate method because
        we need to fire the *_changed signals when this happens"""
        self._add_own(order)
        self.signal_changed(self, None)
        self.signal_owns_changed(self, None)

    def _add_own(self, order):
        """add order to the list of own orders. This method is used
        only during initial download of complete order list. This will also
        add dummy levels in the bids and asks list to make them visible in the
        UI even if they are not yet officially "open" on the server and
        therefore not yet in the official orderbook. All subsequent updates
        of the owns list will be done through the event method slot_user_order
        """

        def insert_dummy(lst, is_ask):
            """insert an empty (volume=0) dummy order into the bids or asks
            to make the own order immediately appear in the UI, even if we
            don't have the full orderbook yet. The dummy orders will be updated
            later to reflect the true total volume at these prices once we get
            authoritative data from the server"""
            for i in range (len(lst)):
                existing = lst[i]
                if existing.price == order.price:
                    return # no dummy needed, an order at this price exists
                if is_ask:
                    if existing.price > order.price:
                        lst.insert(i, Order(order.price, 0, order.typ))
                        return
                else:
                    if existing.price < order.price:
                        lst.insert(i, Order(order.price, 0, order.typ))
                        return

            # end of list or empty
            lst.append(Order(order.price, 0, order.typ))

        if not self.have_own_oid(order.oid):
            self.owns.append(order)

            if order.typ == "ask":
                insert_dummy(self.asks, True)
            if order.typ == "bid":
                insert_dummy(self.bids, False)<|MERGE_RESOLUTION|>--- conflicted
+++ resolved
@@ -1258,17 +1258,10 @@
         volume = int(msg["volume_int"])
         total_volume = int(msg["total_volume_int"])
 
-<<<<<<< HEAD
         # self.debug(
-        #     "depth: ", type_str+":", int2str(price, self.currency),
-        #     "vol:", int2str(volume, "BTC"),
-        #     "now:", int2str(total_volume, "BTC"))
-=======
-        self.debug(
-            "depth: ", type_str+":", int2str(price, self.currency),
-            "vol:", int2str(volume, "BTC"),
-            "total vol:", int2str(total_volume, "BTC"))
->>>>>>> a4e20d5a
+        #             "depth: ", type_str+":", int2str(price, self.currency),
+        #             "vol:", int2str(volume, "BTC"),
+        #             "total vol:", int2str(total_volume, "BTC"))
         self.signal_depth(self, (type_str, price, volume, total_volume))
 
     def _on_op_private_trade(self, msg):
